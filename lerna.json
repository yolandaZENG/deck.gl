{
  "lerna": "2.0.0",
<<<<<<< HEAD
  "version": "7.3.6",
=======
  "version": "7.4.0-alpha.2",
>>>>>>> ba339f37
  "npmClient": "yarn",
  "useWorkspaces": true,
  "packages": [
    "modules/*"
  ],
  "command": {
    "bootstrap": {}
  }
}<|MERGE_RESOLUTION|>--- conflicted
+++ resolved
@@ -1,10 +1,6 @@
 {
   "lerna": "2.0.0",
-<<<<<<< HEAD
-  "version": "7.3.6",
-=======
   "version": "7.4.0-alpha.2",
->>>>>>> ba339f37
   "npmClient": "yarn",
   "useWorkspaces": true,
   "packages": [
