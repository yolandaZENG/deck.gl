{
  "name": "@deck.gl/react",
  "description": "React Components for deck.gl",
  "license": "MIT",
<<<<<<< HEAD
  "version": "7.3.6",
=======
  "version": "7.4.0-alpha.2",
>>>>>>> ba339f37
  "publishConfig": {
    "access": "public"
  },
  "keywords": [
    "webgl",
    "visualization",
    "overlay",
    "layer"
  ],
  "repository": {
    "type": "git",
    "url": "https://github.com/uber/deck.gl.git"
  },
  "main": "dist/es5/index.js",
  "module": "dist/esm/index.js",
  "esnext": "dist/es6/index.js",
  "files": [
    "dist",
    "src"
  ],
  "sideEffects": false,
  "scripts": {},
  "dependencies": {
    "prop-types": "^15.6.0"
  },
  "peerDependencies": {
    "@deck.gl/core": "^7.3.0-beta",
    "react": "0.14.x - 16.x",
    "react-dom": "0.14.x - 16.x"
  }
}<|MERGE_RESOLUTION|>--- conflicted
+++ resolved
@@ -2,11 +2,7 @@
   "name": "@deck.gl/react",
   "description": "React Components for deck.gl",
   "license": "MIT",
-<<<<<<< HEAD
-  "version": "7.3.6",
-=======
   "version": "7.4.0-alpha.2",
->>>>>>> ba339f37
   "publishConfig": {
     "access": "public"
   },
