{
  "name": "@deck.gl/core",
  "description": "deck.gl core library",
  "license": "MIT",
  "version": "7.3.6",
  "publishConfig": {
    "access": "public"
  },
  "keywords": [
    "webgl",
    "visualization",
    "overlay",
    "layer"
  ],
  "repository": {
    "type": "git",
    "url": "https://github.com/uber/deck.gl.git"
  },
  "main": "dist/es5/index.js",
  "module": "dist/esm/index.js",
  "esnext": "dist/es6/index.js",
  "files": [
    "dist",
    "src",
    "dist.min.js"
  ],
  "sideEffects": false,
  "scripts": {
    "build-bundle": "webpack --config ../../scripts/bundle.config.js",
    "prepublishOnly": "npm run build-bundle && npm run build-bundle -- --env.dev"
  },
  "dependencies": {
<<<<<<< HEAD
    "@loaders.gl/core": "^1.3.3",
    "@loaders.gl/images": "^1.3.3",
    "@luma.gl/addons": "^7.3.0",
    "@luma.gl/core": "^7.3.0",
=======
    "@loaders.gl/core": "^1.3.4",
    "@loaders.gl/images": "^1.3.4",
    "@luma.gl/addons": "^7.3.2",
    "@luma.gl/core": "^7.3.2",
>>>>>>> f922f064
    "gl-matrix": "^3.0.0",
    "math.gl": "^3.0.0",
    "mjolnir.js": "^2.1.2",
    "probe.gl": "^3.1.1",
    "seer": "^0.2.4",
    "viewport-mercator-project": "^6.2.1"
  }
}<|MERGE_RESOLUTION|>--- conflicted
+++ resolved
@@ -30,17 +30,10 @@
     "prepublishOnly": "npm run build-bundle && npm run build-bundle -- --env.dev"
   },
   "dependencies": {
-<<<<<<< HEAD
-    "@loaders.gl/core": "^1.3.3",
-    "@loaders.gl/images": "^1.3.3",
-    "@luma.gl/addons": "^7.3.0",
-    "@luma.gl/core": "^7.3.0",
-=======
     "@loaders.gl/core": "^1.3.4",
     "@loaders.gl/images": "^1.3.4",
     "@luma.gl/addons": "^7.3.2",
     "@luma.gl/core": "^7.3.2",
->>>>>>> f922f064
     "gl-matrix": "^3.0.0",
     "math.gl": "^3.0.0",
     "mjolnir.js": "^2.1.2",
