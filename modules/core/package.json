--- conflicted
+++ resolved
@@ -2,11 +2,7 @@
   "name": "@deck.gl/core",
   "description": "deck.gl core library",
   "license": "MIT",
-<<<<<<< HEAD
-  "version": "7.3.6",
-=======
   "version": "7.4.0-alpha.2",
->>>>>>> ba339f37
   "publishConfig": {
     "access": "public"
   },
@@ -36,13 +32,8 @@
   "dependencies": {
     "@loaders.gl/core": "^1.3.4",
     "@loaders.gl/images": "^1.3.4",
-<<<<<<< HEAD
-    "@luma.gl/addons": "^7.3.2",
-    "@luma.gl/core": "^7.3.2",
-=======
     "@luma.gl/core": "^8.0.0-alpha.5",
     "@math.gl/web-mercator": "^3.1.0-alpha",
->>>>>>> ba339f37
     "gl-matrix": "^3.0.0",
     "math.gl": "^3.0.0",
     "mjolnir.js": "^2.1.2",
