--- conflicted
+++ resolved
@@ -37,16 +37,13 @@
       this.props,
       this.getSubLayerProps({
         id: 'mvt',
-<<<<<<< HEAD
         data: this.state.tilejson.tiles,
         extent: this.props.autoExtent && !this.props.extent
           ? this.state.tilejson.bounds
             ? this.state.tilejson.bounds
             : [-180, -90, 180, 90]
           : this.props.extent
-=======
-        data: this.state.tilejson.tiles
->>>>>>> f2474bc9
+
       })
     );
   }
