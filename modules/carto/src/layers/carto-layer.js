--- conflicted
+++ resolved
@@ -31,32 +31,20 @@
   }
 
   renderLayers() {
-<<<<<<< HEAD
-    if (!this.state.tilejson) return [];
-
-    const props = {
-      ...this.getSubLayerProps(this.props),
-      uniqueIdProperty: this.props.uniqueIdProperty,
-      data: this.state.tilejson.tiles,
-      extent: this.props.autoExtent && !this.props.extent
-        ? this.state.tilejson.bounds
-          ? this.state.tilejson.bounds
-          : [-180, -90, 180, 90]
-        : null
-    };
-
-    return new MVTLayer(props);
-=======
     if (!this.state.tilejson) return null;
 
     return new MVTLayer(
       this.props,
       this.getSubLayerProps({
         id: 'mvt',
-        data: this.state.tilejson.tiles
+        data: this.state.tilejson.tiles,
+        extent: this.props.autoExtent && !this.props.extent
+          ? this.state.tilejson.bounds
+            ? this.state.tilejson.bounds
+            : [-180, -90, 180, 90]
+          : this.props.extent
       })
     );
->>>>>>> 98e0de3c
   }
 }
 
