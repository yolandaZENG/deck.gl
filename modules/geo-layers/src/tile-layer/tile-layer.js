import {CompositeLayer} from '@deck.gl/core';
import {GeoJsonLayer} from '@deck.gl/layers';

import Tileset2D, {STRATEGY_DEFAULT} from './tileset-2d';

const defaultProps = {
  renderSubLayers: {type: 'function', value: props => new GeoJsonLayer(props), compare: false},
  getTileData: {type: 'function', value: ({x, y, z}) => null, compare: false},
  // TODO - change to onViewportLoad to align with Tile3DLayer
  onViewportLoad: {type: 'function', optional: true, value: null, compare: false},
  onTileLoad: {type: 'function', value: tile => {}, compare: false},
  // eslint-disable-next-line
  onTileError: {type: 'function', value: err => console.error(err), compare: false},
  maxZoom: null,
  minZoom: 0,
  maxCacheSize: null,
  maxCacheByteSize: null,
  refinementStrategy: STRATEGY_DEFAULT
};

export default class TileLayer extends CompositeLayer {
  initializeState() {
    this.state = {
      tiles: [],
      isLoaded: false
    };
  }

  get isLoaded() {
    const {tileset} = this.state;
    return tileset.selectedTiles.every(tile => tile.layer && tile.layer.isLoaded);
  }

  shouldUpdateState({changeFlags}) {
    return changeFlags.somethingChanged;
  }

  updateState({props, oldProps, context, changeFlags}) {
    let {tileset} = this.state;
    const createTileCache =
      !tileset ||
      (changeFlags.updateTriggersChanged &&
        (changeFlags.updateTriggersChanged.all || changeFlags.updateTriggersChanged.getTileData));

    if (createTileCache) {
<<<<<<< HEAD
      const {maxZoom, minZoom, maxCacheSize, strategy, getTileIndices, tileToBoundingBox} = props;
      if (tileset) {
        tileset.finalize();
      }
      tileset = new Tileset2D({
        getTileData: this.getTileData.bind(this),
        getTileIndices,
        tileToBoundingBox,
        maxSize: maxCacheSize,
=======
      const {maxZoom, minZoom, maxCacheSize, maxCacheByteSize, refinementStrategy} = props;
      tileset = new Tileset2D({
        getTileData: props.getTileData,
        maxCacheSize,
        maxCacheByteSize,
>>>>>>> 3e5a561c
        maxZoom,
        minZoom,
        refinementStrategy,
        onTileLoad: this._onTileLoad.bind(this),
        onTileError: this._onTileError.bind(this)
      });
      this.setState({tileset});
    } else if (changeFlags.propsChanged) {
      tileset.setOptions(props);
      // if any props changed, delete the cached layers
      this.state.tileset.tiles.forEach(tile => {
        tile.layer = null;
      });
    }

    if (createTileCache || changeFlags.viewportChanged) {
      this._updateTileset();
    }
  }

  _updateTileset() {
    const {tileset} = this.state;
    const {onViewportLoad} = this.props;
    const frameNumber = tileset.update(this.context.viewport);
    const {isLoaded} = tileset;

    const loadingStateChanged = this.state.isLoaded !== isLoaded;
    const tilesetChanged = this.state.frameNumber !== frameNumber;

    if (isLoaded && onViewportLoad && (loadingStateChanged || tilesetChanged)) {
      onViewportLoad(tileset.selectedTiles.map(tile => tile.data));
    }

    if (tilesetChanged) {
      // Save the tileset frame number - trigger a rerender
      this.setState({frameNumber});
    }
    // Save the loaded state - should not trigger a rerender
    this.state.isLoaded = isLoaded;
  }

  _onTileLoad(tile) {
    const layer = this.getCurrentLayer();
    layer.props.onTileLoad(tile);
    layer._updateTileset();
  }

  _onTileError(error) {
    const layer = this.getCurrentLayer();
    layer.props.onTileError(error);
    // errorred tiles should not block rendering, are considered "loaded" with empty data
    layer._updateTileset();
  }

  getTileData({x, y, z}) {
    return this.props.getTileData(x, y, z);
  }

  getPickingInfo({info, sourceLayer}) {
    info.sourceLayer = sourceLayer;
    info.tile = sourceLayer.props.tile;
    return info;
  }

  renderLayers() {
    const {renderSubLayers, visible} = this.props;
    return this.state.tileset.tiles.map(tile => {
      // For a tile to be visible:
      // - parent layer must be visible
      // - tile must be visible in the current viewport
      const isVisible = visible && tile.isVisible;
      // cache the rendered layer in the tile
      if (!tile.layer) {
        tile.layer = renderSubLayers(
          Object.assign({}, this.props, {
            id: `${this.id}-${tile.x}-${tile.y}-${tile.z}`,
            data: tile.data,
            visible: isVisible,
            tile
          })
        );
      } else if (tile.layer.props.visible !== isVisible) {
        tile.layer = tile.layer.clone({visible: isVisible});
      }
      return tile.layer;
    });
  }
}

TileLayer.layerName = 'TileLayer';
TileLayer.defaultProps = defaultProps;<|MERGE_RESOLUTION|>--- conflicted
+++ resolved
@@ -43,23 +43,19 @@
         (changeFlags.updateTriggersChanged.all || changeFlags.updateTriggersChanged.getTileData));
 
     if (createTileCache) {
-<<<<<<< HEAD
-      const {maxZoom, minZoom, maxCacheSize, strategy, getTileIndices, tileToBoundingBox} = props;
-      if (tileset) {
-        tileset.finalize();
-      }
+      const {
+        maxZoom,
+        minZoom,
+        maxCacheSize,
+        maxCacheByteSize,
+        refinementStrategy,
+        tileToBoundingBox
+      } = props;
       tileset = new Tileset2D({
         getTileData: this.getTileData.bind(this),
-        getTileIndices,
         tileToBoundingBox,
-        maxSize: maxCacheSize,
-=======
-      const {maxZoom, minZoom, maxCacheSize, maxCacheByteSize, refinementStrategy} = props;
-      tileset = new Tileset2D({
-        getTileData: props.getTileData,
         maxCacheSize,
         maxCacheByteSize,
->>>>>>> 3e5a561c
         maxZoom,
         minZoom,
         refinementStrategy,
@@ -114,8 +110,8 @@
     layer._updateTileset();
   }
 
-  getTileData({x, y, z}) {
-    return this.props.getTileData(x, y, z);
+  getTileData(tilePosition) {
+    return this.props.getTileData(tilePosition);
   }
 
   getPickingInfo({info, sourceLayer}) {
