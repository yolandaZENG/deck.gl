import {CompositeLayer, _flatten as flatten} from '@deck.gl/core';
import {GeoJsonLayer} from '@deck.gl/layers';

import Tileset2D, {STRATEGY_DEFAULT} from './tileset-2d';
import {urlType, getURLFromTemplate} from './utils';

const defaultProps = {
  data: [],
  dataComparator: urlType.equals,
  renderSubLayers: {type: 'function', value: props => new GeoJsonLayer(props), compare: false},
  getTileData: {type: 'function', optional: true, value: null, compare: false},
  // TODO - change to onViewportLoad to align with Tile3DLayer
  onViewportLoad: {type: 'function', optional: true, value: null, compare: false},
  onTileLoad: {type: 'function', value: tile => {}, compare: false},
  // eslint-disable-next-line
  onTileError: {type: 'function', value: err => console.error(err), compare: false},
  tileSize: 512,
  maxZoom: null,
  minZoom: 0,
  maxCacheSize: null,
  maxCacheByteSize: null,
  refinementStrategy: STRATEGY_DEFAULT,
  getHighlightedObjectIndex: {type: 'function', value: () => -1, compare: false}
};

export default class TileLayer extends CompositeLayer {
  initializeState() {
    this.state = {
      tiles: [],
      isLoaded: false
    };
  }

  get isLoaded() {
    const {tileset} = this.state;
    return tileset.selectedTiles.every(
      tile => tile.layers && tile.layers.every(layer => layer.isLoaded)
    );
  }

  shouldUpdateState({changeFlags}) {
    return changeFlags.somethingChanged;
  }

  updateState({props, oldProps, context, changeFlags}) {
    let {tileset} = this.state;
    const createTileCache =
      !tileset ||
      changeFlags.dataChanged ||
      (changeFlags.updateTriggersChanged &&
        (changeFlags.updateTriggersChanged.all || changeFlags.updateTriggersChanged.getTileData));

    if (createTileCache) {
      const {
        maxZoom,
        minZoom,
        tileSize,
        maxCacheSize,
        maxCacheByteSize,
        refinementStrategy
      } = props;
      tileset = new Tileset2D({
        getTileData: this.getTileData.bind(this),
        maxCacheSize,
        maxCacheByteSize,
        maxZoom,
        minZoom,
        tileSize,
        refinementStrategy,
        onTileLoad: this._onTileLoad.bind(this),
        onTileError: this._onTileError.bind(this)
      });
      this.setState({tileset});
    } else if (changeFlags.propsChanged) {
      tileset.setOptions(props);
      // if any props changed, delete the cached layers
      this.state.tileset.tiles.forEach(tile => {
        tile.layers = null;
      });
    }

    if (createTileCache || changeFlags.viewportChanged) {
      this._updateTileset();
    }
  }

  _updateTileset() {
    const {tileset} = this.state;
    const {onViewportLoad} = this.props;
    const frameNumber = tileset.update(this.context.viewport);
    const {isLoaded} = tileset;

    const loadingStateChanged = this.state.isLoaded !== isLoaded;
    const tilesetChanged = this.state.frameNumber !== frameNumber;

    if (isLoaded && onViewportLoad && (loadingStateChanged || tilesetChanged)) {
      onViewportLoad(tileset.selectedTiles.map(tile => tile.data));
    }

    if (tilesetChanged) {
      // Save the tileset frame number - trigger a rerender
      this.setState({frameNumber});
    }
    // Save the loaded state - should not trigger a rerender
    this.state.isLoaded = isLoaded;
  }

  _onTileLoad(tile) {
    const layer = this.getCurrentLayer();
    layer.props.onTileLoad(tile);
    layer._updateTileset();
  }

  _onTileError(error) {
    const layer = this.getCurrentLayer();
    layer.props.onTileError(error);
    // errorred tiles should not block rendering, are considered "loaded" with empty data
    layer._updateTileset();
  }

  // Methods for subclass to override

  getTileData(tile) {
    const {getTileData, fetch, data} = this.props;

    tile.url = getURLFromTemplate(data, tile);

    if (getTileData) {
      return getTileData(tile);
    }
    if (tile.url) {
      return fetch(tile.url, {layer: this});
    }
    return null;
  }

  renderSubLayers(props) {
    return this.props.renderSubLayers(props);
  }

  getHighlightedObjectIndex(tile) {
    return this.props.getHighlightedObjectIndex(tile);
  }

  getPickingInfo({info, sourceLayer}) {
    info.sourceLayer = sourceLayer;
    info.tile = sourceLayer.props.tile;
    return info;
  }

  renderLayers() {
    const {visible} = this.props;
    return this.state.tileset.tiles.map(tile => {
      // For a tile to be visible:
      // - parent layer must be visible
      // - tile must be visible in the current viewport
      const isVisible = visible && tile.isVisible;
      const highlightedObjectIndex = this.getHighlightedObjectIndex(tile);
      // cache the rendered layer in the tile
      if (!tile.layers) {
        const layers = this.renderSubLayers(
          Object.assign({}, this.props, {
            id: `${this.id}-${tile.x}-${tile.y}-${tile.z}`,
            data: tile.data,
            visible: isVisible,
<<<<<<< HEAD
            tile,
            highlightedObjectIndex
          })
        );
      } else if (
        tile.layer.props.visible !== isVisible ||
        tile.layer.props.highlightedObjectIndex !== highlightedObjectIndex
      ) {
        tile.layer = tile.layer.clone({
          visible: isVisible,
          highlightedObjectIndex
        });
=======
            _offset: 0,
            tile
          })
        );
        tile.layers = flatten(layers, Boolean);
      } else if (tile.layers[0] && tile.layers[0].props.visible !== isVisible) {
        tile.layers = tile.layers.map(layer => layer.clone({visible: isVisible}));
>>>>>>> 849a8b97
      }
      return tile.layers;
    });
  }
}

TileLayer.layerName = 'TileLayer';
TileLayer.defaultProps = defaultProps;<|MERGE_RESOLUTION|>--- conflicted
+++ resolved
@@ -163,28 +163,20 @@
             id: `${this.id}-${tile.x}-${tile.y}-${tile.z}`,
             data: tile.data,
             visible: isVisible,
-<<<<<<< HEAD
+            _offset: 0,
             tile,
             highlightedObjectIndex
           })
         );
+        tile.layers = flatten(layers, Boolean);
       } else if (
-        tile.layer.props.visible !== isVisible ||
-        tile.layer.props.highlightedObjectIndex !== highlightedObjectIndex
+        tile.layers[0] &&
+        (tile.layers[0].props.visible !== isVisible ||
+          tile.layers[0].props.highlightedObjectIndex !== highlightedObjectIndex)
       ) {
-        tile.layer = tile.layer.clone({
-          visible: isVisible,
-          highlightedObjectIndex
-        });
-=======
-            _offset: 0,
-            tile
-          })
+        tile.layers = tile.layers.map(layer =>
+          layer.clone({visible: isVisible, highlightedObjectIndex})
         );
-        tile.layers = flatten(layers, Boolean);
-      } else if (tile.layers[0] && tile.layers[0].props.visible !== isVisible) {
-        tile.layers = tile.layers.map(layer => layer.clone({visible: isVisible}));
->>>>>>> 849a8b97
       }
       return tile.layers;
     });
