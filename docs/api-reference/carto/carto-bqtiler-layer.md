

# CartoBQTilerLayer

`CartoBQTilerLayer` is a layer to visualize large datasets (millions or billions of rows) directly from [Google BigQuery](https://cloud.google.com/bigquery) without having to move data outside of BigQuery.

First you need first to generate a tileset of your dataset in your BigQuery account using CARTO BigQuery Tiler. For more info click [here](https://carto.com/bigquery/beta/).

```js
import DeckGL from '@deck.gl/react';
import {CartoBQTilerLayer} from '@deck.gl/carto';


function App({viewState}) {
  const layer = new CartoBQTilerLayer({
          data: 'cartobq.maps.nyc_taxi_points_demo_id',
          getLineColor: [255, 255, 255],
          getFillColor: [238, 77, 90],
          pointRadiusMinPixels: 2,
          lineWidthMinPixels: 1
        });

  return <DeckGL viewState={viewState} layers={[layer]} />;
}
```

## Installation

To install the dependencies from NPM:

```bash
npm install deck.gl
# or
npm install @deck.gl/core @deck.gl/layers @deck.gl/carto
```

```js
import {CartoBQTilerLayer} from '@deck.gl/carto';
new CartoBQTilerLayer({});
```

To use pre-bundled scripts:

```html
<script src="https://unpkg.com/deck.gl@^8.2.0/dist.min.js"></script>
<script src="https://unpkg.com/@deck.gl/carto@^8.2.0/dist.min.js"></script>

<!-- or -->
<script src="https://unpkg.com/@deck.gl/core@^8.0.0/dist.min.js"></script>
<script src="https://unpkg.com/@deck.gl/layers@^8.2.0/dist.min.js"></script>
<script src="https://unpkg.com/@deck.gl/carto@^8.2.0/dist.min.js"></script>
```

```js
new deck.carto.CartoBQTilerLayer({});
```


## Properties

<<<<<<< HEAD
Inherits all properties from [`MVTLayer`](/docs/api-reference/geo-layers/mvt-layer.md).


=======
>>>>>>> 010c4f89
##### `data` (String)

Required. Tileset id

##### `uniqueIdProperty` (String)

* Default: `id`

Optional. Needed for highlighting a feature split across two or more tiles if no [feature id](https://github.com/mapbox/vector-tile-spec/tree/master/2.1#42-features) is provided.

A string pointing to a tile attribute containing a unique identifier for features across tiles.


## Source

[modules/carto/src/layers/carto-bqtiler-layer.js](https://github.com/visgl/deck.gl/tree/master/modules/carto/src/layers/carto-bqtiler-layer.js)<|MERGE_RESOLUTION|>--- conflicted
+++ resolved
@@ -58,12 +58,8 @@
 
 ## Properties
 
-<<<<<<< HEAD
 Inherits all properties from [`MVTLayer`](/docs/api-reference/geo-layers/mvt-layer.md).
 
-
-=======
->>>>>>> 010c4f89
 ##### `data` (String)
 
 Required. Tileset id
