--- conflicted
+++ resolved
@@ -60,10 +60,6 @@
 
 Inherits all properties from [`MVTLayer`](/docs/api-reference/geo-layers/mvt-layer.md).
 
-<<<<<<< HEAD
-
-=======
->>>>>>> f2474bc9
 ##### `data` (String)
 
 Required. Tileset id
@@ -75,7 +71,6 @@
 Optional. Needed for highlighting a feature split across two or more tiles if no [feature id](https://github.com/mapbox/vector-tile-spec/tree/master/2.1#42-features) is provided.
 
 A string pointing to a tile attribute containing a unique identifier for features across tiles.
-<<<<<<< HEAD
 
 ##### `autoExtent` (Boolean)
 
@@ -85,9 +80,6 @@
 
 Requires `extent` to be `null`.
 
-=======
->>>>>>> f2474bc9
-
 
 ## Source
 
