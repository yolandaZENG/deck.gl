--- conflicted
+++ resolved
@@ -56,12 +56,9 @@
 
 ## Properties
 
-<<<<<<< HEAD
-=======
 Inherits all properties from [`MVTLayer`](/docs/api-reference/geo-layers/mvt-layer.md).
 
 
->>>>>>> 0d611436
 ##### `data` (String)
 
 Required. Tileset id
@@ -72,11 +69,7 @@
 
 Optional. Needed for highlighting a feature split across two or more tiles if no [feature id](https://github.com/mapbox/vector-tile-spec/tree/master/2.1#42-features) is provided.
 
-<<<<<<< HEAD
-An string pointing to a tile attribute containing a unique identifier for features across tiles.
-=======
 A string pointing to a tile attribute containing a unique identifier for features across tiles.
->>>>>>> 0d611436
 
 
 ## Source
