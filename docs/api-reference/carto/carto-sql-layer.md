

# CartoSQLLayer

`CartoSQLLayer` is a layer to visualize data hosted in your CARTO account and apply custom SQL.

```js
import DeckGL from '@deck.gl/react';
import {CartoSQLLayer, setDefaultCredentials} from '@deck.gl/carto';

setDefaultCredentials({
  username: 'public',
  apiKey: 'default_public'
});

function App({viewState}) {
  const layer = new CartoSQLLayer({
    data: 'SELECT * FROM world_population_2015',
    pointRadiusMinPixels: 2,
    getLineColor: [0, 0, 0, 0.75],
    getFillColor: [238, 77, 90],
    lineWidthMinPixels: 1
  })

  return <DeckGL viewState={viewState} layers={[layer]} />;
}
```

## Installation

To install the dependencies from NPM:

```bash
npm install deck.gl
# or
npm install @deck.gl/core @deck.gl/layers @deck.gl/carto
```

```js
import {CartoSQLLayer} from '@deck.gl/carto';
new CartoSQLLayer({});
```

To use pre-bundled scripts:

```html
<script src="https://unpkg.com/deck.gl@^8.2.0/dist.min.js"></script>
<!-- or -->
<script src="https://unpkg.com/@deck.gl/core@^8.0.0/dist.min.js"></script>
<script src="https://unpkg.com/@deck.gl/layers@^8.2.0/dist.min.js"></script>
<script src="https://unpkg.com/@deck.gl/carto@^8.2.0/dist.min.js"></script>
```

```js
new deck.carto.CartoSQLLayer({});
```


## Properties

<<<<<<< HEAD
Inherits all properties from [`MVTLayer`](/docs/api-reference/geo-layers/mvt-layer.md).

=======
>>>>>>> fe44de1a
##### `data` (String)

Required. Either a sql query or a name of dataset

##### `uniqueIdProperty` (String)

* Default: `cartodb_id`

Optional. A string pointing to a unique attribute at the result of the query. A unique attribute is needed for highlighting a feature split across two or more tiles.


##### `credentials` (Object)

Optional. Object with the credentials to connect with CARTO.

* Default:

```js
{
  username: 'public',
  apiKey: 'default_public',
  serverUrlTemplate: 'https://{user}.carto.com'
}
```

##### `bufferSize` (Number)

Optional. MVT BufferSize in pixels

* Default: `1`

##### `version` (String)

Optional. MapConfig version

* Default: `1.3.1`


##### `tileExtent` (String)

Optional. Tile extent in tile coordinate space as defined by MVT specification.

* Default: `4096`


## Source

[modules/carto/src/layers/carto-sql-layer.js](https://github.com/visgl/deck.gl/tree/master/modules/carto/src/layers/carto-sql-layer.js)<|MERGE_RESOLUTION|>--- conflicted
+++ resolved
@@ -58,11 +58,9 @@
 
 ## Properties
 
-<<<<<<< HEAD
 Inherits all properties from [`MVTLayer`](/docs/api-reference/geo-layers/mvt-layer.md).
 
-=======
->>>>>>> fe44de1a
+
 ##### `data` (String)
 
 Required. Either a sql query or a name of dataset
