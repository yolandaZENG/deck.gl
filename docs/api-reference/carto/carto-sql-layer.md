

# CartoSQLLayer

`CartoSQLLayer` is a layer to visualize data hosted in your CARTO account and to apply custom SQL.

```js
import DeckGL from '@deck.gl/react';
import {CartoSQLLayer, setDefaultCredentials} from '@deck.gl/carto';

setDefaultCredentials({
  username: 'public',
  apiKey: 'default_public'
});

function App({viewState}) {
  const layer = new CartoSQLLayer({
    data: 'SELECT * FROM world_population_2015',
    pointRadiusMinPixels: 2,
    getLineColor: [0, 0, 0, 0.75],
    getFillColor: [238, 77, 90],
    lineWidthMinPixels: 1
  })

  return <DeckGL viewState={viewState} layers={[layer]} />;
}
```

## Installation

To install the dependencies from NPM:

```bash
npm install deck.gl
# or
npm install @deck.gl/core @deck.gl/layers @deck.gl/carto
```

```js
import {CartoSQLLayer} from '@deck.gl/carto';
new CartoSQLLayer({});
```

To use pre-bundled scripts:

```html
<script src="https://unpkg.com/deck.gl@^8.2.0/dist.min.js"></script>
<script src="https://unpkg.com/@deck.gl/carto@^8.2.0/dist.min.js"></script>

<!-- or -->
<script src="https://unpkg.com/@deck.gl/core@^8.0.0/dist.min.js"></script>
<script src="https://unpkg.com/@deck.gl/layers@^8.2.0/dist.min.js"></script>
<script src="https://unpkg.com/@deck.gl/carto@^8.2.0/dist.min.js"></script>
```

```js
new deck.carto.CartoSQLLayer({});
```


## Properties

<<<<<<< HEAD
Inherits all properties from [`MVTLayer`](/docs/api-reference/geo-layers/mvt-layer.md).


=======
>>>>>>> 010c4f89
##### `data` (String)

Required. Either a sql query or a name of dataset

##### `uniqueIdProperty` (String)

* Default: `cartodb_id`

Optional. A string pointing to a unique attribute at the result of the query. A unique attribute is needed for highlighting a feature split across two or more tiles.


##### `credentials` (Object)

Optional. Object with the credentials to connect with CARTO.

* Default:

```js
{
  username: 'public',
  apiKey: 'default_public',
  serverUrlTemplate: 'https://{user}.carto.com'
}
```

##### `bufferSize` (Number)

Optional. MVT BufferSize in pixels

* Default: `1`

##### `version` (String)

Optional. MapConfig version

* Default: `1.3.1`


##### `tileExtent` (String)

Optional. Tile extent in tile coordinate space as defined by MVT specification.

* Default: `4096`


## Source

[modules/carto/src/layers/carto-sql-layer.js](https://github.com/visgl/deck.gl/tree/master/modules/carto/src/layers/carto-sql-layer.js)<|MERGE_RESOLUTION|>--- conflicted
+++ resolved
@@ -60,12 +60,8 @@
 
 ## Properties
 
-<<<<<<< HEAD
 Inherits all properties from [`MVTLayer`](/docs/api-reference/geo-layers/mvt-layer.md).
 
-
-=======
->>>>>>> 010c4f89
 ##### `data` (String)
 
 Required. Either a sql query or a name of dataset
