--- conflicted
+++ resolved
@@ -62,10 +62,6 @@
 
 Inherits all properties from [`MVTLayer`](/docs/api-reference/geo-layers/mvt-layer.md).
 
-<<<<<<< HEAD
-
-=======
->>>>>>> f2474bc9
 ##### `data` (String)
 
 Required. Either a sql query or a name of dataset
