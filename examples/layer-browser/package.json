--- conflicted
+++ resolved
@@ -11,13 +11,8 @@
   "dependencies": {
     "@loaders.gl/ply": "^1.3.3",
     "@loaders.gl/gltf": "^1.3.3",
-<<<<<<< HEAD
-    "@luma.gl/addons": "^7.3.2",
-    "@luma.gl/debug": "^7.3.2",
-=======
     "@luma.gl/addons": "^8.0.0-alpha.5",
     "@luma.gl/debug": "^8.0.0-alpha.5",
->>>>>>> ba339f37
     "colorbrewer": "^1.0.0",
     "d3-request": "^1.0.6",
     "d3-scale": "^3.1.0",
