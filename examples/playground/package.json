{
  "name": "playground",
  "version": "0.0.0",
  "license": "MIT",
  "scripts": {
    "start": "webpack-dev-server --progress --hot --open",
    "start-local": "webpack-dev-server --env.local --progress --hot --open",
    "build": "rm -rf dist && mkdir dist && cp index.html dist/ && webpack --env.production=true"
  },
  "dependencies": {
<<<<<<< HEAD
    "@deck.gl/core": "^7.3.0-beta",
    "@deck.gl/json": "^7.3.0-beta",
    "@deck.gl/layers": "^7.3.0-beta",
    "@deck.gl/react": "^7.3.0-beta",
    "@loaders.gl/csv": "^1.3.3",
    "@loaders.gl/core": "^1.3.3",
    "@loaders.gl/draco": "^1.3.3",
=======
    "deck.gl": "^7.3.6",
    "@loaders.gl/csv": "^1.3.4",
    "@loaders.gl/core": "^1.3.4",
    "@loaders.gl/draco": "^1.3.4",
>>>>>>> ba339f37
    "@luma.gl/constants": "^7.3.2",
    "brace": "^0.11.1",
    "react": "~16.9.0",
    "react-ace": "^6.1.4",
    "react-dom": "~16.9.0",
    "react-map-gl": "^5.0.0",
    "react-virtualized-auto-sizer": "^1.0.2"
  },
  "devDependencies": {
    "@babel/core": "^7.4.0",
    "@babel/preset-react": "^7.0.0",
    "babel-loader": "^8.0.5",
    "webpack": "^4.20.2",
    "webpack-cli": "^3.1.2",
    "webpack-dev-server": "^3.1.1"
  }
}<|MERGE_RESOLUTION|>--- conflicted
+++ resolved
@@ -8,20 +8,10 @@
     "build": "rm -rf dist && mkdir dist && cp index.html dist/ && webpack --env.production=true"
   },
   "dependencies": {
-<<<<<<< HEAD
-    "@deck.gl/core": "^7.3.0-beta",
-    "@deck.gl/json": "^7.3.0-beta",
-    "@deck.gl/layers": "^7.3.0-beta",
-    "@deck.gl/react": "^7.3.0-beta",
-    "@loaders.gl/csv": "^1.3.3",
-    "@loaders.gl/core": "^1.3.3",
-    "@loaders.gl/draco": "^1.3.3",
-=======
     "deck.gl": "^7.3.6",
     "@loaders.gl/csv": "^1.3.4",
     "@loaders.gl/core": "^1.3.4",
     "@loaders.gl/draco": "^1.3.4",
->>>>>>> ba339f37
     "@luma.gl/constants": "^7.3.2",
     "brace": "^0.11.1",
     "react": "~16.9.0",
