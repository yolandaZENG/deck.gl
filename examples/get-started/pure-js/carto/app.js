import mapboxgl from 'mapbox-gl';
import {Deck} from '@deck.gl/core';
import {CartoSQLLayer, CartoBQTilerLayer, setDefaultCredentials} from '@deck.gl/carto';

const INITIAL_VIEW_STATE = {
  latitude: 0,
  longitude: 0,
  zoom: 1
};

setDefaultCredentials({
  username: 'public',
  apiKey: 'default_public'
});

// Add Mapbox GL for the basemap. It's not a requirement if you don't need a basemap.
const map = new mapboxgl.Map({
  container: 'map',
  style: 'https://basemaps.cartocdn.com/gl/voyager-gl-style/style.json',
  interactive: false,
  center: [INITIAL_VIEW_STATE.longitude, INITIAL_VIEW_STATE.latitude],
  zoom: INITIAL_VIEW_STATE.zoom
});

// Define color breaks for CartoBQTilerLayer
const BUILDINGS_COLORS = {
  ONE_MILLION: [207, 89, 126],
  HUNDRED_THOUSAND: [232, 133, 113],
  TEN_THOUSAND: [238, 180, 121],
  THOUSAND: [233, 226, 156],
  HUNDRED: [156, 203, 134],
  TEN: [57, 177, 133],
  OTHER: [0, 147, 146]
};

// Set the default visible layer
let visibleLayer = 'airports';

// Create Deck.GL map
export const deck = new Deck({
  canvas: 'deck-canvas',
  width: '100%',
  height: '100%',
  initialViewState: INITIAL_VIEW_STATE,
  controller: true,
  onViewStateChange: ({viewState}) => {
    // Synchronize Deck.gl view with Mapbox
    map.jumpTo({
      center: [viewState.longitude, viewState.latitude],
      zoom: viewState.zoom,
      bearing: viewState.bearing,
      pitch: viewState.pitch
    });
  }
});

// Add event listener to radio buttons
document.getElementsByName('layer-visibility').forEach(e => {
  e.addEventListener('click', () => {
    visibleLayer = e.value;
    render();
  });
});

render();

// Function to render the layers. Will be invoked any time visibility changes.
function render() {
  const layers = [
    new CartoSQLLayer({
      id: 'airports',
      data: 'SELECT * FROM london_neighbourhoods',
      uniqueIdProperty: 'cartodb_id',
      visible: true,
      // visible: visibleLayer === 'airports',
      filled: true,
      // pointRadiusMinPixels: 2,
      // pointRadiusScale: 2000,
      // getRadius: f => 11 - f.properties.scalerank,
      getFillColor: [200, 0, 80, 180],
<<<<<<< HEAD
      // autoHighlight: true
      lineWidthMinPixels: 1,
      onViewportFeatures: () => {}
=======
      autoHighlight: true,
      highlightColor: [0, 0, 128, 128],
      pickable: true
>>>>>>> 9eac5d7b
    }),
    new CartoBQTilerLayer({
      id: 'osm_buildings',
      data: 'cartobq.maps.osm_buildings',
      // visible: visibleLayer === 'building',
      visible: false,
      getFillColor: object => {
        // Apply color based on an attribute
        if (object.properties.aggregated_total > 1000000) {
          return BUILDINGS_COLORS.ONE_MILLION;
        } else if (object.properties.aggregated_total > 100000) {
          return BUILDINGS_COLORS.HUNDRED_THOUSAND;
        } else if (object.properties.aggregated_total > 10000) {
          return BUILDINGS_COLORS.TEN_THOUSAND;
        } else if (object.properties.aggregated_total > 1000) {
          return BUILDINGS_COLORS.THOUSAND;
        } else if (object.properties.aggregated_total > 100) {
          return BUILDINGS_COLORS.HUNDRED;
        } else if (object.properties.aggregated_total > 10) {
          return BUILDINGS_COLORS.TEN;
        }
        return BUILDINGS_COLORS.OTHER;
      },
      pointRadiusMinPixels: 2,
      stroked: false
    })
  ];
  // update layers in deck.gl.
  deck.setProps({layers});
}<|MERGE_RESOLUTION|>--- conflicted
+++ resolved
@@ -69,30 +69,21 @@
   const layers = [
     new CartoSQLLayer({
       id: 'airports',
-      data: 'SELECT * FROM london_neighbourhoods',
-      uniqueIdProperty: 'cartodb_id',
-      visible: true,
-      // visible: visibleLayer === 'airports',
+      data: 'SELECT * FROM ne_10m_airports',
+      visible: visibleLayer === 'airports',
       filled: true,
-      // pointRadiusMinPixels: 2,
-      // pointRadiusScale: 2000,
-      // getRadius: f => 11 - f.properties.scalerank,
+      pointRadiusMinPixels: 2,
+      pointRadiusScale: 2000,
+      getRadius: f => 11 - f.properties.scalerank,
       getFillColor: [200, 0, 80, 180],
-<<<<<<< HEAD
-      // autoHighlight: true
-      lineWidthMinPixels: 1,
-      onViewportFeatures: () => {}
-=======
       autoHighlight: true,
       highlightColor: [0, 0, 128, 128],
       pickable: true
->>>>>>> 9eac5d7b
     }),
     new CartoBQTilerLayer({
       id: 'osm_buildings',
       data: 'cartobq.maps.osm_buildings',
-      // visible: visibleLayer === 'building',
-      visible: false,
+      visible: visibleLayer === 'building',
       getFillColor: object => {
         // Apply color based on an attribute
         if (object.properties.aggregated_total > 1000000) {
