{
  "name": "scenegraph-layer-demo",
  "version": "0.0.0",
  "license": "MIT",
  "scripts": {
    "start-local": "webpack-dev-server --env.local --progress --hot --open",
    "start": "webpack-dev-server --progress --hot --open"
  },
  "dependencies": {
<<<<<<< HEAD
    "@deck.gl/mesh-layers": "^7.3.0",
    "@deck.gl/react": "^7.3.0",
    "@luma.gl/addons": "^7.3.2",
=======
    "@deck.gl/mesh-layers": "^7.3.0-beta",
    "@deck.gl/react": "^7.3.0-beta",
    "@luma.gl/addons": "^8.0.0-alpha.5",
>>>>>>> ba339f37
    "react": "^16.3.0",
    "react-dom": "^16.3.0",
    "react-map-gl": "^5.0.0"
  },
  "devDependencies": {
    "@babel/core": "^7.4.0",
    "@babel/preset-react": "^7.0.0",
    "babel-loader": "^8.0.5",
    "webpack": "^4.20.2",
    "webpack-cli": "^3.1.2",
    "webpack-dev-server": "^3.1.11"
  }
}<|MERGE_RESOLUTION|>--- conflicted
+++ resolved
@@ -7,15 +7,9 @@
     "start": "webpack-dev-server --progress --hot --open"
   },
   "dependencies": {
-<<<<<<< HEAD
-    "@deck.gl/mesh-layers": "^7.3.0",
-    "@deck.gl/react": "^7.3.0",
-    "@luma.gl/addons": "^7.3.2",
-=======
     "@deck.gl/mesh-layers": "^7.3.0-beta",
     "@deck.gl/react": "^7.3.0-beta",
     "@luma.gl/addons": "^8.0.0-alpha.5",
->>>>>>> ba339f37
     "react": "^16.3.0",
     "react-dom": "^16.3.0",
     "react-map-gl": "^5.0.0"
