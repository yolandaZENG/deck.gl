--- conflicted
+++ resolved
@@ -745,10 +745,7 @@
       new IconLayer({
         id: 'icon-lnglat-auto',
         data: dataSamples.points,
-<<<<<<< HEAD
-=======
-        opacity: 0.8,
->>>>>>> ba339f37
+        opacity: 0.8,
         updateTriggers: {
           getIcon: 2
         },
