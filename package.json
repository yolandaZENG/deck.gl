{
  "name": "deck.gl",
  "description": "A suite of 3D-enabled data visualization overlays, suitable for react-map-gl",
  "license": "MIT",
  "private": "true",
  "keywords": [
    "webgl",
    "visualization",
    "overlay",
    "layer"
  ],
  "repository": {
    "type": "git",
    "url": "https://github.com/uber/deck.gl.git"
  },
  "workspaces": [
    "modules/*"
  ],
  "scripts": {
    "bootstrap": "PUPPETEER_SKIP_CHROMIUM_DOWNLOAD=true yarn && ocular-bootstrap",
    "clean": "ocular-clean",
    "build": "ocular-clean && ocular-build && lerna run build",
    "prepare": "ocular-build core",
    "lint": "ocular-lint",
    "cover": "ocular-test cover",
    "publish": "ocular-publish",
    "start": "open http://uber.github.io/deck.gl/#/documentation/getting-started/installation?section=running-the-examples",
    "test": "ocular-test",
    "test-fast": "ocular-test fast",
    "test-node": "ocular-test node",
    "test-browser": "ocular-test browser",
    "bench": "ocular-test bench",
    "bench-browser": "ocular-test bench-browser",
    "metrics": "ocular-metrics",
    "link-luma": "yarn && (cd node_modules && mv luma.gl luma.orig && ln -s ../../luma.gl/modules/core)",
    "unlink-luma": "(cd node_modules && mv luma.gl luma.ln && mv luma.orig luma.gl)",
    "update-release-branch": "scripts/update-release-branch.sh",
    "bindings-precommit-tests": "scripts/bindings-precommit-hook.sh"
  },
  "browser": {
    "jsdom": false
  },
  "devDependencies": {
<<<<<<< HEAD
    "@luma.gl/effects": "^7.3.2",
=======
    "@luma.gl/engine": "^8.0.0-alpha.5",
>>>>>>> ba339f37
    "@probe.gl/bench": "^3.1.1",
    "@probe.gl/test-utils": "^3.1.1",
    "@loaders.gl/csv": "^1.3.3",
    "@loaders.gl/polyfills": "^1.3.3",
    "babel-loader": "^8.0.0",
    "babel-plugin-inline-webgl-constants": "^1.0.1",
    "babel-plugin-remove-glsl-comments": "^0.1.0",
    "babel-preset-minify": "^0.5.0",
    "canvas": "^2.6.0",
    "coveralls": "^3.0.0",
    "eslint-config-prettier": "^4.1.0",
    "eslint-config-uber-jsx": "^3.3.3",
    "eslint-plugin-import": "^2.16.0",
    "eslint-plugin-react": "^7.10",
    "gl": "^4.3.3",
    "glsl-transpiler": "^1.8.3",
    "jsdom": "^15.0.0",
    "ocular-dev-tools": "0.0.29",
    "png.js": "^0.1.1",
    "pre-commit": "^1.2.2",
    "pre-push": "^0.1.1",
    "raw-loader": "^0.5.1",
    "react": "^16.2.0",
    "react-dom": "^16.2.0",
    "react-map-gl": "^4.1.2",
    "reify": "^0.18.1"
  },
  "pre-commit": [
    "test-fast",
    "bindings-precommit-tests"
  ]
}<|MERGE_RESOLUTION|>--- conflicted
+++ resolved
@@ -41,11 +41,8 @@
     "jsdom": false
   },
   "devDependencies": {
-<<<<<<< HEAD
     "@luma.gl/effects": "^7.3.2",
-=======
     "@luma.gl/engine": "^8.0.0-alpha.5",
->>>>>>> ba339f37
     "@probe.gl/bench": "^3.1.1",
     "@probe.gl/test-utils": "^3.1.1",
     "@loaders.gl/csv": "^1.3.3",
